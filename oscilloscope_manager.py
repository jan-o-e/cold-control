"""
Created on 22/05/2025.
@authors: Marina Llanero Pinero, Matt King


@description: This script contains the OscilloscopeManager class, which is used to manage
the connection to and data acquisition from an oscilloscope.
"""



import numpy as np
import pyvisa as visa
import pandas as pd
import os
from datetime import datetime
import time
import matplotlib.pyplot as plt


class OscilloscopeManager:

    def __init__(self, scope_id="USB0::0x0957::0x17A0::MY54280441::0::INSTR"):#'USB0::0x2A8D::0x900E::MY53450121::0::INSTR'):
        self.scope_id = scope_id
        self.read_speed = None

        try:
            self.rm = visa.ResourceManager()
            self.scope = self.rm.open_resource(scope_id)
            self.scope.timeout = 30000

            print("Conectado al osciloscopio:", self.scope.query("*IDN?"))
            self.scope.write("*RST")
            self.scope.write("*CLS")

        except visa.Error as e:
            print(f"Error al conectar con el osciloscopio: {e}")
            raise

    def quit(self):
        """
        Function to end the connection to the scope at the end of the program.
        """
        self.scope.close()
        self.rm.close()


    @staticmethod
    def save_data(dataframe, filename, window):
            """
            Static method to save a dataframe to a file. 
            Inputs:
             - dataframe (pd.Dataframe): The dataframe to be stored as a csv
             - filename (str): desired name of the file
             
            Returns:
             - full_name (str): full name of the file including file path
            """

            # Get current date and time
            current_date = datetime.now().strftime("%Y-%m-%d")
            current_time = datetime.now().strftime("%H-%M-%S")

            # Ensure the new directory exists
            directory = os.path.join("data", current_date)
            os.makedirs(directory, exist_ok=True) 

            # Creates full file name including time and parent folders
            full_name = f"{window}_{current_time}_{filename}"
            full_name = os.path.join(directory, full_name)

            # Saves the dataframe
            dataframe.to_csv(full_name, index=False)
            print(f"Data saved to {full_name}")
            return full_name


    @staticmethod
    def csv_analysis(filename):
        """
        Static method to plot data from a csv
        Inputs:
         - filename (str): path to the file from which to extract the data
        """
        data = pd.read_csv(filename)
        title = filename.split("\\")[-1]
        plt.figure(figsize=(10, 6))
        plt.plot(data['Time (s)'], data['Voltage (V)'], linestyle="None", marker=".", color="black")
        plt.xlabel('Time (s)')
        plt.ylabel('Voltage (V)')
        plt.title(title)
        plt.grid(True)
        plt.show()

    @staticmethod
    def process_scope_data(filename):
        df = pd.read_csv(filename)
        print("Data Overview:")
        print(df.head())
        print("\nSummary Statistics:")
        print(df.describe())
        
        plt.figure(figsize=(10, 6))
        for column in df.columns:
            if "Voltage (V)" in column:
                plt.plot(df['Time (s)'], df[column], label=column)
        
        plt.title("Oscilloscope Data")
        plt.xlabel("Time (s)")
        plt.ylabel("Voltage (V)")
        plt.legend()
        plt.grid()
        plt.tight_layout()
        
        plt.show()


    def configure_scope(self, data_chs, samp_rate=1e10, timebase_range=1e-8, centered_0=False,\
                        high_speed = False, high_impedance=True):
        """
        Function to configure the general scope settings.
        Inputs:
         - samp_rate (float): Rate at which samples are collected
         - timebase_range (float): How long to collect samples for
         - centered_0 (bool): if True, the time axis will be centered on 0. 
            If false, the time axis will start at 0.
         - high_speed (bool): TODO if True, the scope will be set to read data at high speed.
         - high_impedance (bool): if True, the scope will be set to high impedance mode.
        """

        self.read_speed = high_speed
        self.scope.write('*CLS')
        print("configuring the scope settings")
<<<<<<< HEAD
        self.scope.write(':ACQUIRE:TYPE HRESOLUTION')
        self.scope.write(':ACQUIRE:MODE RTIME')
=======
        self.scope.write('ACQUIRE:TYPE HRESOLUTION')
>>>>>>> 7402d735
        #self.scope.write(f'ACQUIRE:SRATE:ANALOG {samp_rate}') # 9000 series scope
        if not centered_0:
            self.scope.write(':TIMEBASE:REFERENCE LEFT')
        else:
            self.scope.write(f":TIMEBASE:POSITION 0")
        self.scope.write(f':TIMEBASE:RANGE {timebase_range}')
        
        if high_impedance:
            for channel in data_chs:
                #self.scope.write(f":CHANnel{channel}:INPut DC") # 9000 series scope
                self.scope.write(f":CHANNEL{channel}:IMPEDANCE ONEMEG")
        
        self.scope.write('WAVEFORM:FORMAT WORD')
        #self.scope.write('WAVEFORM:STREAMING OFF') # 9000 series scope

        query_result = self.scope.query('*OPC?')  # Wait for all operations to complete
        if query_result.strip() != '1':
            raise RuntimeError(f"Oscilloscope configuration failed: {query_result.strip()}")
        
        print("scope settings configured")


    def configure_trigger(self, trigger_channel, trigger_level, trigger_slope="+"):
        """
        Function to configure the trigger settings of the oscilloscope.
        Inputs:
         - trigger_channel (int): Channel on which to set the trigger
         - trigger_level (float): Voltage level at which to trigger
         - trigger_slope (str): Slope of the trigger, either '+' or '-'
        """
        # Set the trigger level and slope
        self.scope.write(":TRIGGER:SWEEP NORMAL")#TRIGGERED") for 9000 series scope
        self.scope.write(":TRIGGER:MODE EDGE")
        self.scope.write(f":TRIGGER:EDGE:COUPLING DC")
        self.scope.write(f":TRIGGER:EDGE:SOURCE CHANNEL{trigger_channel}")
        self.scope.write(f":TRIGGER:EDGE:LEVEL {trigger_level}")
        
        if trigger_slope == "+":
            self.scope.write(":TRIGGER:EDGE:SLOPE POSITIVE")
        elif trigger_slope == "-":
            self.scope.write(":TRIGGER:EDGE:SLOPE NEGATIVE")
        else:
            raise ValueError(f"Invalid value for trigger_slope: {trigger_slope}")

        query_result = self.scope.query('*OPC?')  # Wait for all operations to complete
        if query_result.strip() != '1':
            raise RuntimeError(f"Trigger configuration failed: {query_result.strip()}")
        print(f"Trigger configured on channel {trigger_channel} with level {trigger_level} V and slope '{trigger_slope}'.")

    

    def set_to_digitize(self, channels=[1, 2]):
        """
        Function to set the scope to digitize mode. This is the primary way to collect
        data from the scope. Use this before sending a trigger pulse to the scope.
        """
        # # # HACK - This allows multiple channels to be digitized at once.
        # write_text = "DIGITIZE:"
        # for channel in channels:
        #     write_text += f" CHANNEL{channel},"

        # write_text = write_text[:-1]  # Remove the last comma

        #print(f"Oscilloscope set to digitize mode for channels {channels}.")
        query_result = self.scope.query(':DIGitize;*OPC?')
        if query_result.strip() == '1':
            print(f"Oscilloscope digitized channels {channels}.")
        
        return query_result.strip() == '1'

    def reset_scope(self):
        """
        Function to reset the oscilloscope. This will clear all settings and data.
        """
        self.scope.clear()
        self.scope.write('*RST')

    def clear_scope(self):
        """
        Function to clear the oscilloscope. This will clear all settings and data.
        """
        self.scope.clear()
        print("Oscilloscope cleared.")

    def check_errors(self):
        """
        Function to return any errors that may have occurred during the operation of the oscilloscope.
        """
        error = self.scope.query('SYSTem:ERRor?')
        if error != '0,"No error"':
            return f"Oscilloscope Error: {error}"
        else:
            return "No errors detected in the oscilloscope."


    def read_slow_return_data(self, channels):   
        """
        Function to sample data from multiple channels when a trigger has been manually 
        set on the oscilloscope. This is a slower method of acquiring data, and is used
        when the read speed is slow. It returns the data as a DataFrame rather than saving
        it to a file.
        
        Inputs:
         - channels (list of int): List of channels to collect data from
         - window (int): Name for saving the data

        Returns:
         - filename (str): File path of the saved data
        """

        if self.read_speed is None:
            raise ValueError("Scope read speed not set. Please configure the scope first.")
        elif self.read_speed is True:
            print("Warning: Scope is set to high speed.")

        collected_data = None

        self.scope.write('WAVEFORM:BYTEORDER LSBFIRST')


        for channel in channels:
            self.scope.write(f'WAVEFORM:SOURCE CHANNEL{channel}')

            print(f"Collecting data from channel {channel}...")
            errors = self.scope.query('SYSTem:ERRor?')  # Check for errors
            print(f"Errors: {errors.strip()}")  # Print any errors that might have occurred
            preamble = self.scope.query('WAVEFORM:PREAMBLE?')  # Get preamble information
            opc = self.scope.query('*OPC?')  # Wait for operation complete
            if opc.strip() != '1':
                raise RuntimeError(f"Operation did not complete successfully. OPC returned: {opc.strip()}")
            print(f"Preamble info: {preamble}")
            y_incr = float(self.scope.query('WAVEFORM:YINCREMENT?'))
            y_orig = float(self.scope.query('WAVEFORM:YORIGIN?'))
            y_data = self.scope.query_binary_values('WAVEFORM:DATA?', datatype='H', container=np.array, is_big_endian=False)
            y_data = y_data * y_incr + y_orig

            if len(y_data) == 0:
                raise ValueError(f"No data collected from channel {channel}.")


            if collected_data is None:
                print("collecting time data")
                x_incr = float(self.scope.query('WAVEFORM:XINCREMENT?'))
                x_orig = float(self.scope.query('WAVEFORM:XORIGIN?'))
                num_points = int(self.scope.query('WAVEFORM:POINTS?'))
                time_data = np.linspace(x_orig, x_orig + x_incr * (num_points - 1), num_points)
                collected_data = pd.DataFrame({'Time (s)': time_data})
            
            collected_data[f'Channel {channel} Voltage (V)'] = y_data

        
        return collected_data
        

    def acquire_slow_save_data(self, channels, window=00):   
        """
        Function to sample data from multiple channels when a trigger has been manually 
        set on the oscilloscope. This is a slower method of acquiring data, and is used
        when the read speed is slow. It saves the data to a file rather than returning it.
        
        Inputs:
         - channels (list of int): List of channels to collect data from
         - window (int): Name for saving the data

        Returns:
         - filename (str): File path of the saved data
        """

        if self.read_speed is None:
            raise ValueError("Scope read speed not set. Please configure the scope first.")
        elif self.read_speed is True:
            print("Warning: Scope is set to high speed. Consider using acquire_slow_return_data() instead.")

        collected_data = None

        for channel in channels:
            self.scope.write('WAVEFORM:BYTEORDER LSBFIRST')
            self.scope.write(f'WAVEFORM:SOURCE CHANNEL{channel}')

            print(f"Collecting data from channel {channel}...")
            y_incr = float(self.scope.query('WAVEFORM:YINCREMENT?'))
            y_orig = float(self.scope.query('WAVEFORM:YORIGIN?'))
            y_data = self.scope.query_binary_values('WAVEFORM:DATA?', datatype='H', container=np.array, is_big_endian=False)
            y_data = y_data * y_incr + y_orig

            if len(y_data) == 0:
                raise ValueError(f"No data collected from channel {channel}.")


            if collected_data is None:
                print("collecting time data")
                x_incr = float(self.scope.query('WAVEFORM:XINCREMENT?'))
                x_orig = float(self.scope.query('WAVEFORM:XORIGIN?'))
                num_points = int(self.scope.query('WAVEFORM:POINTS?'))
                time_data = np.linspace(x_orig, x_orig + x_incr * (num_points - 1), num_points)
                collected_data = pd.DataFrame({'Time (s)': time_data})
            
            collected_data[f'Channel {channel} Voltage (V)'] = y_data

        
        channels_str = "_".join(map(str, channels))
        filename = self.save_data(collected_data, f"channels_{channels_str}_data", window)
        return filename
    




    def arm_scope(self, max_acq_wait_sec=10, poll_interval_sec=0.1):
        """
        Function to arm the oscilloscope ready to collect data when it receives a trigger.
        """
        self.scope.write(':SINGLE')

        print("Waiting for oscilloscope to arm (polling :AER?)...\n") 
        StartTime = time.perf_counter()
        armed_status = 0
        acq_started = False

        while armed_status != 1 and (time.perf_counter() - StartTime) <= max_acq_wait_sec:
            try:
                # Query :AER?. It returns 1 when armed and is cleared upon reading [3, 33].
                # We need to capture the 1 when it first appears.
                query_result = self.scope.query(":AER?")
                armed_status = int(query_result)
                if armed_status == 1:
                    acq_started = True # Armed state indicates acquisition is waiting for trigger
                    break # Exit loop once armed
            except Exception as e:
                print(f"Error during arming poll: {e}")
                acq_started = False
                break
            time.sleep(poll_interval_sec)

        if not acq_started:
            print("Oscilloscope did not arm within the maximum wait time.")
            self.scope.clear() 
            self.scope.close()
            raise  RuntimeError("Oscilloscope failed to arm within the specified time.")

        print("Oscilloscope is armed and ready for trigger!")
        return True
    

    def wait_for_acquisition(self, max_acq_wait_sec=1, poll_interval_sec=0.01):
        # --- Wait for Acquisition to Complete ---
        # Now that the trigger pulse is sent, the oscilloscope should trigger and acquire data.
<<<<<<< HEAD
        # Poll :ACQuire:COMPlete? to know when the acquisition is complete

        print("Waiting for acquisition to complete (polling :ACQ:COMP?)...\n")
=======

        print("Waiting for acquisition to complete...") 
>>>>>>> 7402d735
        StartTime = time.perf_counter() # Reset timer for acquisition wait
        triggered = 0
        success = False


<<<<<<< HEAD
        print(time.perf_counter()-StartTime)
        while acq_complete != 1 and (time.perf_counter() - StartTime) <= max_acq_wait_sec:
            
            try:
                # query_result = self.scope.query(":TER?")
                query_result = self.scope.query(":ACQuire:COMPlete?")
                acq_complete = float(query_result) == float(100) # Check if acquisition is complete
                if acq_complete:
                    break #
=======
        # Wait until acquisition is done  or timeout
        while success != True and (time.perf_counter() - StartTime) <= max_acq_wait_sec:
            time.sleep(poll_interval_sec)
            try:
                acq_complete = self.scope.query(":ACQuire:COMPlete?")
                if triggered == 0:
                    # Once the triggered event register is read, it is reset to zero
                    triggered = bool(self.scope.query(":TER?"))
                run_state = self.scope.query(":RSTATE?")

                acq_complete_bool = int(acq_complete) == 100
                run_state_bool = run_state.strip() == "STOP"

                success = acq_complete_bool and run_state_bool and triggered

                if success:
                    break # Exit loop once acquisition is done
>>>>>>> 7402d735
            except Exception as e:
                print(f"Error during completion poll: {e}")
                break

            time.sleep(poll_interval_sec)

        if success != True:
            print("Acquisition did not complete within the maximum wait time.")
<<<<<<< HEAD
            self.scope.clear()
            self.scope.close()
            raise RuntimeError("Oscilloscope acquisition failed to complete within the specified time.")
=======
>>>>>>> 7402d735

        print(f"Acquisition complete: {acq_complete_bool}")
        print(f"Triggered: {triggered}")
        print(f"Run state: {run_state.strip()}")

<<<<<<< HEAD
        print("Acquisition complete. Ready to retrieve data.")
=======
        print("Acquisition complete. Ready to retrieve data.\n") # [14]
        return success
>>>>>>> 7402d735
<|MERGE_RESOLUTION|>--- conflicted
+++ resolved
@@ -131,12 +131,7 @@
         self.read_speed = high_speed
         self.scope.write('*CLS')
         print("configuring the scope settings")
-<<<<<<< HEAD
-        self.scope.write(':ACQUIRE:TYPE HRESOLUTION')
-        self.scope.write(':ACQUIRE:MODE RTIME')
-=======
         self.scope.write('ACQUIRE:TYPE HRESOLUTION')
->>>>>>> 7402d735
         #self.scope.write(f'ACQUIRE:SRATE:ANALOG {samp_rate}') # 9000 series scope
         if not centered_0:
             self.scope.write(':TIMEBASE:REFERENCE LEFT')
@@ -384,30 +379,13 @@
     def wait_for_acquisition(self, max_acq_wait_sec=1, poll_interval_sec=0.01):
         # --- Wait for Acquisition to Complete ---
         # Now that the trigger pulse is sent, the oscilloscope should trigger and acquire data.
-<<<<<<< HEAD
-        # Poll :ACQuire:COMPlete? to know when the acquisition is complete
-
-        print("Waiting for acquisition to complete (polling :ACQ:COMP?)...\n")
-=======
 
         print("Waiting for acquisition to complete...") 
->>>>>>> 7402d735
         StartTime = time.perf_counter() # Reset timer for acquisition wait
         triggered = 0
         success = False
 
 
-<<<<<<< HEAD
-        print(time.perf_counter()-StartTime)
-        while acq_complete != 1 and (time.perf_counter() - StartTime) <= max_acq_wait_sec:
-            
-            try:
-                # query_result = self.scope.query(":TER?")
-                query_result = self.scope.query(":ACQuire:COMPlete?")
-                acq_complete = float(query_result) == float(100) # Check if acquisition is complete
-                if acq_complete:
-                    break #
-=======
         # Wait until acquisition is done  or timeout
         while success != True and (time.perf_counter() - StartTime) <= max_acq_wait_sec:
             time.sleep(poll_interval_sec)
@@ -425,7 +403,6 @@
 
                 if success:
                     break # Exit loop once acquisition is done
->>>>>>> 7402d735
             except Exception as e:
                 print(f"Error during completion poll: {e}")
                 break
@@ -434,20 +411,10 @@
 
         if success != True:
             print("Acquisition did not complete within the maximum wait time.")
-<<<<<<< HEAD
-            self.scope.clear()
-            self.scope.close()
-            raise RuntimeError("Oscilloscope acquisition failed to complete within the specified time.")
-=======
->>>>>>> 7402d735
 
         print(f"Acquisition complete: {acq_complete_bool}")
         print(f"Triggered: {triggered}")
         print(f"Run state: {run_state.strip()}")
 
-<<<<<<< HEAD
-        print("Acquisition complete. Ready to retrieve data.")
-=======
         print("Acquisition complete. Ready to retrieve data.\n") # [14]
-        return success
->>>>>>> 7402d735
+        return success
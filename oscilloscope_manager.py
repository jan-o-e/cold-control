--- conflicted
+++ resolved
@@ -226,11 +226,7 @@
 
 
 
-<<<<<<< HEAD
-    def acquire_slow_return_data(self, channels):   
-=======
     def read_slow_return_data(self, channels):   
->>>>>>> 12cccc22
         """
         Function to sample data from multiple channels when a trigger has been manually 
         set on the oscilloscope. This is a slower method of acquiring data, and is used
@@ -248,16 +244,12 @@
         if self.read_speed is None:
             raise ValueError("Scope read speed not set. Please configure the scope first.")
         elif self.read_speed is True:
-<<<<<<< HEAD
-            print("Warning: Scope is set to high speed. Consider using acquire_fast_return_data() instead.")
-=======
             print("Warning: Scope is set to high speed.")
 
         collected_data = None
 
         self.scope.write('WAVEFORM:BYTEORDER LSBFIRST')
 
->>>>>>> 12cccc22
 
         for channel in channels:
             self.scope.write(f'WAVEFORM:SOURCE CHANNEL{channel}')

--- conflicted
+++ resolved
@@ -1583,7 +1583,7 @@
             self.scope.configure_scope(samp_rate=self.samp_rate, timebase_range=self.time_range,
                                        centered_0=self.centred_0)
             self.scope.configure_trigger(self.trig_ch, self.trig_lvl)
-<<<<<<< HEAD
+            #self.scope.set_to_run()
     
     def _configure_awg(self):
         """
@@ -1595,17 +1595,12 @@
 
         run_awg_single(self.awg_config_single, self.awg_sequence_config_single)
         run_awg(self.awg_config, self.awg_sequence_config) 
-=======
-            #self.scope.set_to_run()
->>>>>>> 7d9b893f
 
 
     def __run_with_scope(self):
         """
         Private method to run the experiment with a scope.
         """
-<<<<<<< HEAD
-=======
         self.daq_controller.load(self.sequence.getArray())
         self.daq_controller.writeChannelValues()
 
@@ -1615,7 +1610,6 @@
         directory = os.path.join("data", current_date, current_time)
         os.makedirs(directory, exist_ok=True) 
 
->>>>>>> 7d9b893f
         i = 1
 
         if self.with_awg:

--- conflicted
+++ resolved
@@ -33,13 +33,8 @@
 from configobj import ConfigObj
 from numpy import trapz
 from datetime import datetime
-<<<<<<< HEAD
-import pandas as pd
-
-=======
 import matplotlib.pyplot as plt
 import re, ast
->>>>>>> 12cccc22
 
 from DAQ import DAQ_controller, DaqPlayException, DAQ_channel
 from instruments.WX218x.WX218x_awg import WX218x_awg, Channel
@@ -73,413 +68,6 @@
         fdel=lambda self: delattr(self, attr_name),
     )
 
-<<<<<<< HEAD
-"""
-class ExperimentSessionConfig (object):
-    
-    def __init__(self,
-                 save_location,
-                 summary_fname,
-                 automated_experiment_configurations,
-                 daq_channel_update_steps,
-                 daq_channel_update_delay):
-        
-        self.save_location = save_location
-        self.summary_fname = summary_fname
-        self.automated_experiment_configurations = automated_experiment_configurations
-        self.daq_channel_update_steps = daq_channel_update_steps
-        self.daq_channel_update_delay = daq_channel_update_delay
-
-    def get_summary_fname(self):
-        return self.__summary_fname
-
-
-    def set_summary_fname(self, value):
-        self.__summary_fname = value
-
-
-    def del_summary_fname(self):
-        del self.__summary_fname
-
-
-    def get_daq_channel_update_steps(self):
-        return self.__daq_channel_update_steps
-
-
-    def get_daq_channel_update_delay(self):
-        return self.__daq_channel_update_delay
-
-
-    def set_daq_channel_update_steps(self, value):
-        self.__daq_channel_update_steps = value
-
-
-    def set_daq_channel_update_delay(self, value):
-        self.__daq_channel_update_delay = value
-
-
-    def del_daq_channel_update_steps(self):
-        del self.__daq_channel_update_steps
-
-
-    def del_daq_channel_update_delay(self):
-        del self.__daq_channel_update_delay
-
-
-    def get_save_location(self):
-        return self.__save_location
-
-
-    def get_automated_experiment_configurations(self):
-        return self.__automated_experiment_configurations
-
-
-    def set_save_location(self, value):
-        self.__save_location = value
-
-
-    def set_automated_experiment_configurations(self, value):
-        self.__automated_experiment_configurations = value
-
-
-    def del_save_location(self):
-        del self.__save_location
-
-
-    def del_automated_experiment_configurations(self):
-        del self.__automated_experiment_configurations
-
-    save_location = property(get_save_location, set_save_location, del_save_location, "save_location's docstring")
-    automated_experiment_configurations = property(get_automated_experiment_configurations, set_automated_experiment_configurations, del_automated_experiment_configurations, "automated_experiment_configurations's docstring")
-    daq_channel_update_steps = property(get_daq_channel_update_steps, set_daq_channel_update_steps, del_daq_channel_update_steps, "daq_channel_update_steps's docstring")
-    daq_channel_update_delay = property(get_daq_channel_update_delay, set_daq_channel_update_delay, del_daq_channel_update_delay, "daq_channel_update_delay's docstring")
-    summary_fname = property(get_summary_fname, set_summary_fname, del_summary_fname, "summary_fname's docstring")
-#"""
-
-class ExperimentSessionConfig:
-    """
-    ExperimentSessionConfig manages high-level configuration for an automated experimental session.
-    Previously called ExperimentalAutomationConfiguration.
-
-    This includes:
-    - The location where experiment data and summaries should be saved
-    - A list of individual experiment configurations to run
-    - Parameters controlling how frequently DAQ channels are updated
-
-    Intended to coordinate and control the behavior of a full session involving multiple experiments.
-    """
-    def __init__(self,
-                 save_location,
-                 summary_fname,
-                 automated_experiment_configurations,
-                 daq_channel_update_steps,
-                 daq_channel_update_delay):
-        
-        self._save_location = save_location
-        self._summary_fname = summary_fname
-        self._automated_experiment_configurations = automated_experiment_configurations
-        self._daq_channel_update_steps = daq_channel_update_steps
-        self._daq_channel_update_delay = daq_channel_update_delay
-
-
-    summary_fname = make_property('_summary_fname')
-    save_location = make_property('_save_location')
-    automated_experiment_configurations = make_property('_automated_experiment_configurations')
-    daq_channel_update_steps = make_property('_daq_channel_update_steps')
-    daq_channel_update_delay = make_property('_daq_channel_update_delay')
-
-
-class GenericConfiguration:
-    """
-    GenericConfiguration is a placeholder for any configuration that doesn't fit into the other categories.
-    This class is not intended to be used directly but serves as a base for other configuration classes.
-    """
-    def __init__(self,
-                 save_location,
-                 mot_reload,
-                 iterations,):
-        
-        self._save_location = save_location
-        self._mot_reload = mot_reload# in milliseconds
-        self._iterations = iterations
-
-    save_location = make_property('_save_location')
-    mot_reload = make_property('_mot_reload')
-    iterations = make_property('_iterations')
-
-    def set_mot_reload(self, value):
-        """Sets the value of the MOT reload time in milliseconds."""
-        self._mot_reload = value
-    
-    def set_iterations(self, value):
-        self._iterations = value
-
-class MotFluoresceConfiguration(GenericConfiguration):
-    """
-    Configuration for a MOT fluorescence experiment. More details can be found in the MotFluoresceExperiment class.
-    
-    The data used to configure the experiment should be loaded from a configuration file with (currently) the 
-    "ExperimentConfigReader" class and the get_mot_fluoresce_config method. This class must be passed to the 
-    MotFluoresceExperiment class to run the experiment.
-
-    inputs:
-     - save_location: The location to save the data collected in the experiment
-     - mot_reload: The time in milliseconds to wait for the MOT to reload
-     - iterations: The number of times to repeat the experiment
-     - use_cam: Boolean to determine whether to use the camera for imaging
-     - use_scope: Boolean to determine whether to use the scope for data acquisition
-     - cam_dict: Dictionary containing camera configuration parameters (if use_cam is True)
-     - scope_dict: Dictionary containing scope configuration parameters (if use_scope is True)
-    """
-    def __init__(self, save_location, mot_reload, iterations, use_cam, use_scope,
-                 cam_dict:Dict = None, scope_dict:Dict = None):
-        super().__init__(save_location, mot_reload, iterations)
-
-        self.use_scope = use_scope
-        self.use_cam = use_cam
-
-        if use_cam == True:
-            self.cam_exposure = cam_dict["cam_exposure"]
-            self.cam_gain = cam_dict["cam_gain"]
-            self.camera_trigger_channel = cam_dict["camera_trigger_channel"]
-            self.camera_trigger_level = cam_dict["camera_trigger_level"]
-            self.camera_pulse_width = cam_dict["camera_pulse_width"]
-            self.save_images = cam_dict["save_images"]
-        else:
-            print("No camera will be used. Functionality may not be fully implemented")
-
-        if self.use_scope:
-            self.scope_trigger_channel = scope_dict["trigger_channel"]
-            self.scope_trigger_level = scope_dict["trigger_level"]
-            self.scope_sample_rate = scope_dict["sample_rate"]
-            self.scope_time_range = scope_dict["time_range"]
-            self.scope_centered_0 = scope_dict["centered_0"]
-            self.scope_data_channels = scope_dict["data_channels"]
-            self.scope_trigger_type = scope_dict["trigger_type"]
-
-
-class PhotonProductionConfiguration(GenericConfiguration):
-    """
-    PhotonProductionConfiguration stores all configuration parameters
-    required for a photon production experiment.
-
-    This includes:
-    - Save location and MOT reload time
-    - Number of iterations
-    - A waveform sequence and its associated waveforms
-    - Interleaving and stitching behavior for waveforms
-    - Configuration objects for the AWG and TDC systems
-    """
-
-    def __init__(self,
-                 save_location,
-                 mot_reload,
-                 iterations,
-                 waveform_sequence,
-                 waveforms,
-                 interleave_waveforms,
-                 waveform_stitch_delays,
-                 awg_configuration,
-                 tdc_configuration):
-        
-        super().__init__(save_location, mot_reload, iterations)
-
-        self._waveform_sequence = waveform_sequence
-        self.waveforms: List[Waveform] = waveforms
-        self.interleave_waveforms: bool = interleave_waveforms
-        self.waveform_stitch_delays = waveform_stitch_delays
-        
-        self._awg_configuration: AwgConfiguration = awg_configuration
-        self._tdc_configuration: TdcConfiguration = tdc_configuration
-
-
-    # --- waveform_sequence ---
-    @property
-    def waveform_sequence(self):
-        return self._waveform_sequence
-    @waveform_sequence.setter
-    def waveform_sequence(self, value):
-        print('Setting waveform sequence to', value, [type(x) for x in value])
-        self._waveform_sequence = value
-    @waveform_sequence.deleter
-    def waveform_sequence(self):
-        del self._waveform_sequence
-
-    
-    awg_configuration = make_property('_awg_configuration')
-    tdc_configuration = make_property('_tdc_configuration')
-
-
-class AbsorbtionImagingConfiguration(GenericConfiguration):
-    '''
-    This object stores and presents for editing the settings for absorbtion imaging experiments.
-        
-        scan_abs_img_freq - TODO
-        abs_img_freq_ch - TODO
-        abs_img_freqs - TODO
-        camera_trig_ch, imag_power_ch - The DAQ channels that trigger the camera and control the imaging light power.
-        camera_pulse_width, imag_pulse_width - How long to make the trigger pulse and absorbtion imaging flash in microseconds.
-        t_imgs - The times at which to take images (in microseconds where 0 is the beginning of the sequence).
-        mot_reload_time - The MOT reload time in ms
-        bkg_off_channels - A list of channels (specified by channel number) to turn off during background pictures.
-        n_backgrounds - The number of background images to take for each absorbtion image.
-        cam_gain - The gain setting for the camera when taking the picture.
-        cam_exposure - How long the camera exposure should be.  Passes as an integer x which corresponds to an exposure time of 1/x seconds.
-        save_location - The folder to save images to as 'save_location/{date}/{time}/'
-        save_raw_images - Boolean determining whether the raw images (i.e. processed absorbtion images and all background contributing to 
-                          the background average) are saved.
-        save_processed_images - Boolean determining whether the processed images (i.e. absorbtion images after background subtraction and
-                                average backgrounds) are automatically saved.
-        review_processed_images - Boolean determining whether the Absorbtion_imaging_review_UI is launched after the images are processed
-                                  to allow the user to review the images, add notes and decide whether to save or not. Note that since the
-                                  user is given the chance to review the processed images, the option to automatically save them is disabled
-                                  when review_processed_images=True.
-    '''
-        
-    def __init__(self,
-                 scan_abs_img_freq, abs_img_freq_ch, abs_img_freqs,
-                 camera_trig_ch, imag_power_ch, 
-                 camera_trig_levs, imag_power_levs, 
-                 camera_pulse_width, imag_pulse_width,
-                 t_imgs, 
-                 mot_reload, 
-                 n_backgrounds, bkg_off_channels, 
-                 cam_gain, cam_exposure, 
-                 cam_gain_lims, cam_exposure_lims,
-                 save_location,
-                 save_raw_images, save_processed_images, review_processed_images, iterations=1):
-        super().__init__(save_location, mot_reload, iterations)
-        
-        self.scan_abs_img_freq = scan_abs_img_freq
-        self.abs_img_freq_ch = abs_img_freq_ch
-        self.abs_img_freqs = abs_img_freqs
-        self.camera_trig_ch = camera_trig_ch
-        self.imag_power_ch = imag_power_ch
-        self.camera_trig_levs = camera_trig_levs
-        self.imag_power_levs = imag_power_levs
-        self.camera_pulse_width = camera_pulse_width
-        self.imag_pulse_width = imag_pulse_width
-        self.t_imgs = t_imgs
-        self.mot_reload_time = mot_reload
-        self.n_backgrounds = n_backgrounds
-        self.bkg_off_channels = bkg_off_channels
-        self.cam_gain = cam_gain
-        self.cam_exposure = cam_exposure
-        self.cam_gain_lims = cam_gain_lims
-        self.cam_exposure_lims = cam_exposure_lims
-        self.save_location = save_location
-        self.save_raw_images = save_raw_images
-        self.save_processed_images = save_processed_images
-        self.review_processed_images = review_processed_images
-
-"""
-class SingleExperimentConfig(object):
-    
-    def __init__(self,
-                 daq_channel_static_values,
-                 sequence_fname,
-                 sequence,
-                 iterations,
-                 mot_reload,
-                 modulation_frequencies
-                 ):
-        self.daq_channel_static_values = daq_channel_static_values
-        self.sequence_fname = sequence_fname
-        self.sequence = sequence
-        self.iterations = iterations
-        self.mot_reload = mot_reload
-        self.modulation_frequencies = modulation_frequencies
-
-    def get_daq_channel_static_values(self):
-        return self.__daq_channel_static_values
-
-
-    def get_sequence_fname(self):
-        return self.__sequence_fname
-
-
-    def get_iterations(self):
-        return self.__iterations
-
-
-    def get_mot_reload_time(self):
-        return self.__mot_reload_time
-
-
-    def set_daq_channel_static_values(self, value):
-        self.__daq_channel_static_values = value
-
-
-    def set_sequence_fname(self, value):
-        self.__sequence_fname = value
-
-
-    def set_iterations(self, value):
-        self.__iterations = value
-
-
-    def set_mot_reload_time(self, value):
-        self.__mot_reload_time = value
-
-
-    def del_daq_channel_static_values(self):
-        del self.__daq_channel_static_values
-
-
-    def del_sequence_fname(self):
-        del self.__sequence_fname
-
-
-    def del_iterations(self):
-        del self.__iterations
-
-
-    def del_mot_reload_time(self):
-        del self.__mot_reload_time
-
-    daq_channel_static_values = property(get_daq_channel_static_values, set_daq_channel_static_values, del_daq_channel_static_values, "daq_channel_static_values's docstring")
-    sequence_fname = property(get_sequence_fname, set_sequence_fname, del_sequence_fname, "sequence_fname's docstring")
-    iterations = property(get_iterations, set_iterations, del_iterations, "iterations's docstring")
-    mot_reload_time = property(get_mot_reload_time, set_mot_reload_time, del_mot_reload_time, "mot_reload_time's docstring")
-#"""
-
-class SingleExperimentConfig(GenericConfiguration):
-    """
-    SingleExperimentConfig defines the configuration for a single automated experiment run.
-    Previously called AutomatedExperimentConfiguration.
-
-    This includes:
-    - Static DAQ channel values
-    - The filename and contents of the experiment sequence
-    - The number of times to repeat the experiment
-    - The MOT (Magneto-Optical Trap) reload time
-    - Frequencies used for modulation during the experiment
-
-    Intended to be used as part of a larger experiment session, or independently for individual runs.
-    """
-    def __init__(self,
-                 daq_channel_static_values,
-                 sequence_fname,
-                 sequence,
-                 iterations,
-                 mot_reload,
-                 modulation_frequencies,
-                 save_location=None):
-        
-        self._daq_channel_static_values = daq_channel_static_values
-        self._sequence_fname = sequence_fname
-        self._sequence = sequence
-        self._modulation_frequencies = modulation_frequencies
-        super().__init__(save_location, mot_reload, iterations)
-
-    daq_channel_static_values = make_property('_daq_channel_static_values')
-    sequence_fname = make_property('_sequence_fname')
-    iterations = make_property('_iterations')
-    mot_reload_time = make_property('_mot_reload_time')
-    sequence = make_property('_sequence')
-    modulation_frequencies = make_property('_modulation_frequencies')
-=======
->>>>>>> 12cccc22
 
 class GenericExperiment:
     '''
@@ -1520,15 +1108,11 @@
         run_awg_single(self.awg_config_single, self.awg_sequence_config_single)
         run_awg(self.awg_config, self.awg_sequence_config) 
 
-            # This sets up the data processor to process the data collected from the scope.
-            self.data_processor = MotFluoresceDataProcessor(self.mot_fluoresce_config)
 
     def __run_with_scope(self):
         """
         Private method to run the experiment with a scope.
         """
-<<<<<<< HEAD
-=======
         self.daq_controller.load(self.sequence.getArray())
         self.daq_controller.writeChannelValues()
 
@@ -1538,7 +1122,6 @@
         directory = os.path.join("data", current_date, current_time)
         os.makedirs(directory, exist_ok=True) 
 
->>>>>>> 12cccc22
         i = 1
 
         #self.scope.set_to_run()
@@ -1549,12 +1132,8 @@
             #self.scope.set_to_digitize(self.data_chs)
             sleep(self.config.mot_reload*10**-3) # convert from ms to s
 
-<<<<<<< HEAD
-            self.scope.set_to_digitize(self.data_chs)
-=======
             self.scope.arm_scope()
 
->>>>>>> 12cccc22
             print("playing sequence")
             self.daq_controller.play(float(self.sequence.t_step), clearCards=False)
         
@@ -1564,12 +1143,6 @@
             self.scope.wait_for_acquisition()
             
             print("collecting data")
-<<<<<<< HEAD
-            dataframe = self.scope.acquire_slow_return_data(self.data_chs)
-            # Pass the dataframe to the data processor
-            self.data_processor.process_and_save(dataframe)
-            print("data collected and processed")
-=======
             data = self.scope.read_slow_return_data(self.data_chs)
             filename = f"iteration_{i}_data.csv"
             full_name = os.path.join(directory, filename)
@@ -1577,26 +1150,16 @@
             print(f"Data saved to {full_name}")
 
 
->>>>>>> 12cccc22
             i += 1
-
-        self.data_processor.iterations_avg()
-        self.data_processor.save_mean_data()
-        print("Experiment completed.")
-            
 
     def __run_with_cam(self):
         try:# needs to be in a try except. If the camera isn't closed the computer will cras
             self.__configureCamera()
-<<<<<<< HEAD
-            print("Camera configured and ready.")
-=======
 
             if self.with_awg:
                 print("Configuring AWG")
                 self._configure_awg()
                 print("AWG configured")
->>>>>>> 12cccc22
             img_arrs = []
             i = 1
             while i <= self.config.iterations:
@@ -1664,136 +1227,6 @@
         self.scope.quit()
         super().daq_cards_off()
 
-<<<<<<< HEAD
-
-class MotFluoresceDataProcessor():
-    """
-    Processes oscilloscope data: detects triggers in the marker channel,
-    extracts PD signal after each trigger, and saves all readouts in binary format.
-    """
-    def __init__(self, mot_fluoresce_config:MotFluoresceConfiguration):
-        """
-        Initialize the data processor with the configuration object.
-        """
-        self.config = mot_fluoresce_config
-
-        self.samp_rate = self.config.scope_sample_rate
-        self.time_range = self.config.scope_time_range
-        self.centred_0 = self.config.scope_centered_0
-        self.trig_ch = self.config.scope_trigger_channel
-        self.trig_type= self.config.scope_trigger_type
-        self.trig_lvl = self.config.scope_trigger_level
-        self.data_chs = self.config.scope_data_channels
-        self.trigger_type= self.config.scope_trigger_type
-
-        # Where should these values be set? In the configuration object?
-        self.window = 500e-6  # 500 us window after each trigger
-        self.save_path = self.config.save_location
-        self.all_dataframes = []  # Will hold all readouts
-        self.mean_data = None  # Will hold the mean readouts across iterations
-    
-
-    def detect_triggers(self, data_marker):
-        """
-        Detect all falling edges (triggers) in the marker channel.
-        """
-        signal = data_marker['Voltage (V)'].values
-        trigger_val = (signal.max() + signal.min()) / 2
-        trigger_idxs = np.where((signal[:-1] > trigger_val) & (signal[1:] < trigger_val))[0] + 1
-        trigger_times = data_marker['Time (s)'].iloc[trigger_idxs].values
-        return trigger_times
-
-    def extract_readouts(self, pd_data, trig_times):
-        """
-        Extract PD signal after each trigger and store all readouts in a DataFrame.
-        """
-        time_array = pd_data['Time (s)'].values
-        pd_array = pd_data['Voltage (V)'].values
-
-        readout = []
-        for t0 in trig_times:
-            mask = (time_array >= t0) & (time_array <= t0 + self.window)
-            pd_time = time_array[mask] - t0  # relative time to trigger
-            pd_signal = pd_array[mask]
-            df_temp = pd.DataFrame({'Time (s)': pd_time, 'PD Signal': pd_signal, 'Trigger Time': t0})
-            readout.append(df_temp)
-
-        df_all = pd.concat(readout, ignore_index=True)
-        self.all_dataframes.append(df_all)
-        return df_all
-
-
-    def process_and_save(self, full_data):
-        """
-        Run the full processing and save the result.
-        """
-        # Extract the marker and PD data from the full DataFrame
-        marker_ch = self.trig_ch
-        #assuming there are only two channels, the second is the data channel
-        pd_ch = self.data_chs[1]
-        marker_data = pd.DataFrame()
-        pd_data = pd.DataFrame()
-        marker_data['Time (s)'] = full_data['Time (s)']
-        pd_data['Time (s)'] = full_data['Time (s)']
-        marker_data['Voltage (V)'] = full_data[f'Channel {marker_ch} Voltage (V)']
-        pd_data['Voltage (V)'] = full_data[f'Channel {pd_ch} Voltage (V)']
-        # Detect triggers in the marker channel
-        trigger_times = self.detect_triggers(marker_data)
-        # Extract readouts from the PD data based on the detected triggers
-        processed_data = self.extract_readouts(pd_data, trigger_times)
-        # Save the processed data to a binary file CANN'T DO THIS YET AS MISSING A DEPENDENCY
-        #processed_data.reset_index(drop=True).to_feather(self.save_path)
-        #print(f"Readouts saved to {self.save_path}")
-        print("READOUTS NOT SAVED TO FILE AS MISSING DEPENDENCY")
-
-
-    def iterations_avg(self):
-        """
-        Given a list of df_all DataFrames (one per iteration), compute the mean PD Signal
-        for each readout index (Trigger Time) across all iterations.
-        Returns a DataFrame with columns: 'Time (s)', 'Mean PD Signal', 'Readout Index'
-        """
-        all_readouts = self.all_dataframes
-
-        # Group each iteration's df_all by 'Trigger Time'
-        grouped_per_iter = [df.groupby('Trigger Time') for df in all_readouts]
-
-        # Get the sorted list of unique trigger times (readout indices) from all iterations
-        #readout_ids = sorted(pd.concat(all_readouts)['Trigger Time'].unique())
-        readout_ids = sorted(all_readouts[0]['Trigger Time'].unique())
-
-        mean_readouts = []
-        for rid in readout_ids:
-            # For each readout index, collect the DataFrame for this readout from every iteration
-            readout_list = [g.get_group(rid).set_index('Time (s)')['PD Signal'] for g in grouped_per_iter]
-            # Concatenate along columns (axis=1)
-            readout_matrix = pd.concat(readout_list, axis=1)
-            # Compute the mean row-wise (across iterations)
-            mean_signal = readout_matrix.mean(axis=1)
-            mean_df = pd.DataFrame({'Time (s)': mean_signal.index, 'Mean PD Signal': mean_signal.values, 'Readout Index': rid})
-            mean_readouts.append(mean_df)
-
-        # Concatenate all mean readouts into a single DataFrame
-        mean_readouts_df = pd.concat(mean_readouts, ignore_index=True)
-        self.mean_data = mean_readouts_df
-
-    def save_mean_data(self):
-        """
-        Save the mean readouts DataFrame to a csv file.
-        """
-        #save to csv file
-        if self.mean_data is not None:
-            mean_save_path = os.path.join(self.save_path, 'mean_readouts.csv')
-            self.mean_data.to_csv(mean_save_path, index=False)
-            print(f"Mean readouts saved to {mean_save_path}")
-        else:
-            raise ValueError("Mean data has not been computed yet. Call iterations_avg() first.")
-
-
-
-
-=======
->>>>>>> 12cccc22
 class PhotonProductionDataSaver(object):
     '''
     This object takes raw data from the TDC, parses it into our desired format and saves

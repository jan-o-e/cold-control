--- conflicted
+++ resolved
@@ -2,12 +2,9 @@
 .project
 .DS_Store
 .settings
-<<<<<<< HEAD
+*.pyc
 .idea
 
-=======
-*.pyc
->>>>>>> cb3ddadd
 labbook/**
 
 *.pyc

import matplotlib.pyplot as plt
import re, os
import pandas as pd
from numpy import trapz
import numpy as np
import datetime

plotter = False

MARKER_DROP = 7.45 # The level below which the AWG marker will drop
T_RISE = 1.57e-3 # The time at which the fluorescence is expected to first rise
IMG_WIDTH = 600e-6 # The width of the imaging pulse
TARGET_TIME = 1.46e-3 # The expected time of the AWG marker
TOLERANCE = 50e-6 # How far around the target time to check for the marker



def get_folder_paths(directory_path):
    """
    Gets the full filepaths (as raw strings) of only the top-level subfolders
    within a given directory.

    Args:
        directory_path (str): The path to the directory to search.

    Returns:
        list[str]: A list of full filepaths of only the top-level subfolders,
                   or an empty list if the directory doesn't exist or
                   contains no top-level subfolders.
    """
    folder_paths = []
    # Check if the provided path is a valid directory
    if not os.path.isdir(directory_path):
        print(f"Error: '{directory_path}' is not a valid directory.")
        return []

    # Iterate through all entries in the directory
    for entry_name in os.listdir(directory_path):
        full_path = os.path.join(directory_path, entry_name)
        # Check if the entry is a directory (folder)
        if os.path.isdir(full_path):
            # Add the raw string representation of the path
            folder_paths.append(r"{}".format(full_path))
    return folder_paths


def calculate_integrals_single_trace(data, i=0):
        """
        Function to calculate the fluorescence for a particular trace.
        """


        processed_df = pd.DataFrame()
        # imaging beam on
        ch4 = data['Channel 4 Voltage (V)']
        ch2 = data["Channel 2 Voltage (V)"]
        time = data['Time (s)']

        # Step 1: Find the first index where ch2 drops below 7.45
        below = ch2 < MARKER_DROP
        if not below.any():
            print("Channel 2 never drops below {MARKER_DROP} V")
        else:
            drop_index = below.idxmax()
            drop_time = time[drop_index]

            # Step 2: From that point onward, find the first time it goes back above 7.45
            above = ch2[drop_index+1:] > MARKER_DROP
            if not above.any():
                print(f"Channel 2 drops below {MARKER_DROP} V at {drop_time} s and never goes back above.")
            else:
                rise_index = above.idxmax()
                rise_time = time[rise_index]
                print(f"Channel 2 drops below {MARKER_DROP} V at {drop_time} s")
                print(f"Channel 2 goes back above {MARKER_DROP} V at {rise_time} s")

        ch4_smooth = ch4#.rolling(window=144, center=True, min_periods=1).mean()

        # big increase when imaging start
        # mask_rise = (time >= 1.77e-3) & (time <= 2.0e-3)  # imaging starts at 2ms
        # ch4_smooth_rise = ch4_smooth[mask_rise]
        # time_rise = time[mask_rise]
        # deriv_rise = np.gradient(ch4_smooth_rise, time_rise)

        # idx_rise_rel = np.argmax(deriv_rise)
        # idx_rise = time_rise.index[idx_rise_rel]
        # t_rise = time.iloc[idx_rise]

        # big decrease when imaging stops
        t_drop = T_RISE + IMG_WIDTH

        mask_fl = (time >= T_RISE) & (time <= t_drop)
        ch4_segment_fl = data.loc[mask_fl, ['Time (s)', 'Channel 4 Voltage (V)']].copy()

        t_start_ref = t_drop + 50e-6  # after imaging stops
        t_end_ref = data['Time (s)'].iloc[-1] 
        mask_ref = (data['Time (s)'] >= t_start_ref) & (data['Time (s)'] <= t_end_ref)
        ch4_segment_ref = data.loc[mask_ref, ['Time (s)', 'Channel 4 Voltage (V)']].copy()
        average = ch4_segment_ref['Channel 4 Voltage (V)'].mean(axis=0)

        # integration area below curve, taking average as a zero reference
        area = trapz(ch4_segment_fl['Channel 4 Voltage (V)'] - [average]*len(ch4_segment_fl['Channel 4 Voltage (V)']), ch4_segment_fl['Time (s)'])


        # only consider the result if the timing of the awg marker is correct
        if abs(drop_time - TARGET_TIME) <= TOLERANCE:
            print("The drop time is close enough to the expected time")
        
            if area is not None and not np.isnan(area):
                processed_df[f'Time (s) {i}'] = data['Time (s)']
                processed_df[f'Channel 1 Voltage (V) {i}'] = data['Channel 1 Voltage (V)']
                processed_df[f'Channel 4 Voltage (V) {i}'] = data['Channel 4 Voltage (V)']
                processed_df[f"Channel 2 Voltage (V) {i}"] = data["Channel 2 Voltage (V)"]

            print(f"Average background: {average}, Integrated area: {area}\n")

            return (area, average, processed_df)
        else:
            return (area, average, None)


def single_trace_int_based_on_marker(data, i=0):
        """
        Function to calculate the fluorescence for a particular trace.
        """


        processed_df = pd.DataFrame()
        # imaging beam on
        ch4 = data['Channel 4 Voltage (V)']
        ch2 = data["Channel 2 Voltage (V)"]
        time = data['Time (s)']

        # Step 1: Find the first index where ch2 drops below 7.45
        below = ch2 < MARKER_DROP
        if not below.any():
            print("Channel 2 never drops below {MARKER_DROP} V")
        else:
            drop_index = below.idxmax()
            drop_time = time[drop_index]

            # Step 2: From that point onward, find the first time it goes back above 7.45
            above = ch2[drop_index+1:] > MARKER_DROP
            if not above.any():
                print(f"Channel 2 drops below {MARKER_DROP} V at {drop_time} s and never goes back above.")
            else:
                rise_index = above.idxmax()
                rise_time = time[rise_index]
                print(f"Channel 2 drops below {MARKER_DROP} V at {drop_time} s")
                print(f"Channel 2 goes back above {MARKER_DROP} V at {rise_time} s")



        # big decrease when imaging stops
        # assume imaging starts at the awg marker time
        t_rise = drop_time
        t_drop = t_rise + IMG_WIDTH

        mask_fl = (time >= t_rise) & (time <= t_drop)
        ch4_segment_fl = data.loc[mask_fl, ['Time (s)', 'Channel 4 Voltage (V)']].copy()

        t_start_ref = t_drop + 50e-6  # after imaging stops
        t_end_ref = data['Time (s)'].iloc[-1] 
        mask_ref = (data['Time (s)'] >= t_start_ref) & (data['Time (s)'] <= t_end_ref)
        ch4_segment_ref = data.loc[mask_ref, ['Time (s)', 'Channel 4 Voltage (V)']].copy()
        average = ch4_segment_ref['Channel 4 Voltage (V)'].mean(axis=0)

        # integration area below curve, taking average as a zero reference
        area = trapz(ch4_segment_fl['Channel 4 Voltage (V)'] - [average]*len(ch4_segment_fl['Channel 4 Voltage (V)']), ch4_segment_fl['Time (s)'])


        # only consider the result if the timing of the awg marker is correct
        if True:#abs(drop_time - TARGET_TIME) <= TOLERANCE:
            print("The drop time is close enough to the expected time")
        
            if area is not None and not np.isnan(area):
                processed_df[f'Time (s) {i}'] = data['Time (s)']
                processed_df[f'Channel 1 Voltage (V) {i}'] = data['Channel 1 Voltage (V)']
                processed_df[f'Channel 4 Voltage (V) {i}'] = data['Channel 4 Voltage (V)']
                processed_df[f"Channel 2 Voltage (V) {i}"] = data["Channel 2 Voltage (V)"]

            print(f"Average background: {average}, Integrated area: {area}\n")

            return (area, average, processed_df)
        else:
            return (area, average, None)




def plot_shot_results(folder_path):
    pattern = re.compile(r'^iteration_\d+_data\.csv$')
    files = [os.path.join(folder_path, filename) for filename in os.listdir(folder_path) if pattern.match(filename)]
    all_measurements = [] 

    window_size = 64
    for file_path in files:
        data = pd.read_csv(file_path)
        data['Channel 1 Voltage (V)'] = data['Channel 1 Voltage (V)']
        data['Channel 4 Voltage (V)'] = data['Channel 4 Voltage (V)'].rolling(window=window_size, center=True, min_periods=1).mean()
        data["Channel 2 Voltage (V)"] = data['Channel 2 Voltage (V)']

        all_measurements.append(data)

    measurements = pd.DataFrame()
    valid_meas = pd.DataFrame()

    ref_0 = []
    fluor = []
    integrals_fl = []

    for i,data in enumerate(all_measurements):
        time = data["Time (s)"]
        ch1 = data['Channel 1 Voltage (V)']
        ch2 = data["Channel 2 Voltage (V)"]
        ch4 = data["Channel 4 Voltage (V)"]

        measurements[f'Time (s) {i}'] = time
        measurements[f'Channel 1 Voltage (V) {i}'] = ch1
        measurements[f'Channel 2 Voltage (V) {i}'] = ch2
        measurements[f"Channel 4 Voltage (V) {i}"] = ch4



        idx_sorted = (ch1 - 1).abs().sort_values().index
        idx_ch1_1 = idx_sorted[0] # ch1 crosses 1V (trigger value)

        (area, average, processed_df) = calculate_integrals_single_trace(data, i)
        
        if processed_df is not None:
            integrals_fl.append(area)
            ref_0.append(average)
            valid_meas = pd.concat([valid_meas, processed_df], axis = 1)


        fig, ax1 = plt.subplots(figsize=(15, 8))

        ax1.plot(time, ch4, label='CH4 raw', alpha=0.5, color='tab:blue')
        ax1.plot(time, ch4, label='CH4 smooth', linewidth=2, color='tab:cyan')
        ax1.axvline(T_RISE, color='green', linestyle='--', label='t_rise (subida)')
        ax1.axvline((T_RISE+IMG_WIDTH), color='red', linestyle='--', label='t_drop (bajada)')
        ax1.axvline(TARGET_TIME, color = "black", linestyle="--", label="target marker time")
        ax1.axhline(average, color='purple', linestyle='--', label='average ref')
        ax1.set_xlabel('Time (s)')
        ax1.set_ylabel('Channel 4 Voltage (V)', color='tab:blue')
        ax1.tick_params(axis='y', labelcolor='tab:blue')

        ax2 = ax1.twinx()
        ax2.plot(time, ch2, label='CH2 (marker)', color='tab:orange')
        ax2.set_ylabel('Channel 2 Voltage (V)', color='tab:orange')
        ax2.tick_params(axis='y', labelcolor='tab:orange')

        # Combinar leyendas de ambos ejes
        lines1, labels1 = ax1.get_legend_handles_labels()
        lines2, labels2 = ax2.get_legend_handles_labels()
        ax1.legend(lines1 + lines2, labels1 + labels2, loc='upper right')

        plt.title('Detecting rise and fall of imaging beam with CH2 Marker')
        plt.tight_layout()
        plt.show()



    valid_integrals = [val for val in integrals_fl if val is not None and not np.isnan(val)]# and val >= 0]


    average_int = np.mean(valid_integrals)
    std_int = np.std(valid_integrals)
    max_int = np.max(valid_integrals)
    min_int = np.min(valid_integrals)
    print(f'Average integrated area: {average_int}, ')
    print(f"Standard deviation of area: {std_int}")
    print(f"Number of integrals calculated: {len(valid_integrals)} out of {len(integrals_fl)} shots")



    # mean signal
    mean_time = measurements.filter(like='Time (s)').mean(axis=1)
    mean_ch1 = measurements.filter(like='Channel 1 Voltage (V)').mean(axis=1)
    mean_ch4 = measurements.filter(like='Channel 4 Voltage (V)').mean(axis=1)
    mean_ch2 = measurements.filter(like="Channel 2 Voltage (V)").mean(axis=1)

    fig1, ax1 = plt.subplots(figsize=(11, 5))
    ax1.plot(mean_time, mean_ch1, linewidth=1.5, color='tab:blue', label='Mean CH 1')
    ax1.set_xlabel(r'Time (s)')
    ax1.set_ylabel(r'Mean Intensity (a.u) CH 1', color='tab:blue')
    ax1.tick_params(axis='y', labelcolor='tab:blue')

    ax2 = ax1.twinx()
    ax2.plot(mean_time, mean_ch4, linewidth=1.5, color='tab:orange', label='Mean CH 3')
    ax2.set_ylabel(r'Mean Intensity (a.u) CH 4', color='tab:orange')
    ax2.tick_params(axis='y', labelcolor='tab:orange')

    ax3 = ax1.twinx()
    ax3.spines['right'].set_position(('outward', 100)) 
    ax3.plot(mean_time, mean_ch2, linewidth = 0.5, color='green', label='Channel 2')
    ax3.set_ylabel('Imaging Marker', color='green')
    ax3.tick_params(axis='y', labelcolor='green')

    fig1.suptitle('Mean CH1 and CH4 across all files')
    fig1.tight_layout()

    # plot only good data
    time_val = valid_meas.filter(like='Time (s)').mean(axis=1)
    ch1_val = valid_meas.filter(like='Channel 1 Voltage (V)').mean(axis=1)
    ch2_val = valid_meas.filter(like="Channel 2 Voltage (V)").mean(axis=1)
    ch4_val = valid_meas.filter(like='Channel 4 Voltage (V)').mean(axis=1)

    fig2, ax1 = plt.subplots(figsize=(11, 5))
    ax1.plot(time_val, ch1_val, linewidth=1.5, color='tab:blue', label='Mean CH 1')
    ax1.set_xlabel(r'Time (s)')
    ax1.set_ylabel(r'Mean Intensity (a.u) CH 1', color='tab:blue')
    ax1.tick_params(axis='y', labelcolor='tab:blue')

    ax2 = ax1.twinx()
    ax2.plot(time_val, ch4_val, linewidth=1.5, color='tab:orange', label='Mean CH 3')
    ax2.set_ylabel(r'Mean Intensity (a.u) CH 4', color='tab:orange')
    ax2.tick_params(axis='y', labelcolor='tab:orange')

    ax3 = ax1.twinx()
    ax3.spines['right'].set_position(('outward', 100)) 
    ax3.plot(time_val, ch2_val, linewidth = 0.5, color='green', label='Channel 2')
    ax3.set_ylabel('Imaging Marker', color='green')
    ax3.tick_params(axis='y', labelcolor='green')

    fig2.suptitle('Only data where the AWG marker is at the right time, and the integral is a number')
    fig2.tight_layout()
    fig2.savefig(os.path.join(folder_path, 'results_plot.png'))


    plt.show()



def calculate_integrals(root_directory, shots_to_include=[], window_size=32,
                        folders_to_process=None):
    """ 
    Calculate integrals of fluorescence data from multiple folders. Saves the summary of 
    the results in the same folder as the input data.
    Args:
        root_directory (str): The root directory containing subfolders with data.
        shots_to_include (list): List of specific shots to include in the analysis or 
        leave empty to include all.
        window_size (int): Size of the rolling window for smoothing the data.
        folders_to_process (list): List of folder paths to process. If None,
        it will automatically get all top-level subfolders in the root directory.
    """
    if folders_to_process is None:
        # Get all top-level subfolders in the root directory
        folders_to_process = get_folder_paths(root_directory)
        print(folders_to_process)
        if not folders_to_process:
            print(f"No subfolders found in {root_directory}.")
            return


    today = datetime.datetime.now().strftime("%d-%m")
    output_data = []

    for folder_path in folders_to_process:
        folder_name = os.path.basename(folder_path)
        print(f'Procesando carpeta: {folder_name}')

        pattern = re.compile(r'^iteration_(\d+)_data\.csv$')

        files = []
        for root, _, file_list in os.walk(folder_path):
            if shots_to_include:
                if not any(shot in root for shot in shots_to_include):
                    continue  
            for f in file_list:
                if pattern.match(f):
                    full_path = os.path.join(root, f)
                    files.append(full_path)

        integrals_fl = []
        ref_0 = []

        for file_path in files:
            file_name = os.path.basename(file_path)
            match = pattern.match(file_name)
            iteration_number = match.group(1)

            data = pd.read_csv(file_path)
            data['Channel 1 Voltage (V)'] = data['Channel 1 Voltage (V)'].rolling(window=window_size, center=True, min_periods=1).mean()
            data['Channel 4 Voltage (V)'] = data['Channel 4 Voltage (V)'].rolling(window=window_size, center=True, min_periods=1).mean()

            ch1 = data['Channel 1 Voltage (V)']
            idx_sorted = (ch1 - 1).abs().sort_values().index
            idx_ch1_1 = idx_sorted[0]

            (area, average, processed_df) = calculate_integrals_single_trace(data)

            integrals_fl.append(area)
            ref_0.append(average)

            # # Guardar resultado por iteración
            # integrals_fl_df = pd.DataFrame({'integral': [area], 'ref 0': [average]})
            # output_dir = rf'C:\Users\apc\Documents\Python Scripts\Cold Control Heavy\data\integrals_data_analysis\{today}\{folder_name}'
            # os.makedirs(output_dir, exist_ok=True)
            # integrals_fl_df.to_csv(os.path.join(output_dir, f'integrated_area_iteration_{iteration_number}.csv'), index=False)

        # Filter out NaN and negative values
        valid_integrals = [val for val in integrals_fl if val is not None and not np.isnan(val) and val >= 0]

        if valid_integrals:
            average_int = np.mean(valid_integrals)
            std_int = np.std(valid_integrals)
            max_int = np.max(valid_integrals)
            min_int = np.min(valid_integrals)
        else:
            average_int = std_int = max_int = min_int = np.nan  # or handle differently

        print(f'→ Promedio en {folder_name}: {average_int:.3e}')

        output_data.append({
            'folder': folder_name,
            'average_integral': average_int,
            'std_integral': std_int,
            'max_integral': max_int,
            'min_integral': min_int,
            'n_files': len(files)
        })

    # Guardar resumen final
    summary_df = pd.DataFrame(output_data)
    # summary_output_dir = rf'C:\Users\apc\Documents\Python Scripts\Cold Control Heavy\data\integrals_data_analysis\{today}'
    # os.makedirs(summary_output_dir, exist_ok=True)
    summary_output_path = os.path.join(root_directory, 'summary_integrals.csv')
    summary_df.to_csv(summary_output_path, index=False)

    print(f"\nResumen guardado en: {summary_output_path}")


if __name__ == "__main__":
<<<<<<< HEAD
    root_directory = r"D:\pulse_shaping_data\2025-06-13\14-52-56"
    single_shot_path = r'd:\pulse_shaping_data\2025-06-13\12-22-27'
=======
    root_directory = r"d:\pulse_shaping_data\2025-06-13\16-08-00"
    single_shot_path = r'D:\pulse_shaping_data\2025-06-13\16-08-00\sweep_55_opt_126_80\shot0'
>>>>>>> 7402d735

    # folders_to_process = [
    #     r"C:\Users\apc\Documents\Python Scripts\Cold Control Heavy\data\2025-06-09\16-08-07_low_fluoresce\sweeped_pump_175ns_20_stokes_175ns_0_2_126_80",
    #     r"C:\Users\apc\Documents\Python Scripts\Cold Control Heavy\data\2025-06-09\16-08-07_low_fluoresce\sweeped_pump_optimized_stokes_optimized_126_80",
    #     r'C:\Users\apc\Documents\Python Scripts\Cold Control Heavy\data\2025-06-09\16-08-07_low_fluoresce\sweeped_pump_zero_175_stokes_zero_175_126_80'
    # ]
    
    while True:
        response = input("Plot data from a single shot (1/single) or calculate integrals (2/calc):\n")
        if response in ["0", "x", "exit", "q", "quit"]:
            break
        path = input("Enter the path to the data:\n")
        if response.lower() in ["1", "s", "single"]:
            plot_shot_results(path)
        elif response.lower() in ["2", "c", "calc"]:
            calculate_integrals(path)
        else:
            print("Invalid response")
        

<<<<<<< HEAD
    calculate_integrals(root_directory)
=======
    
    #calculate_integrals(root_directory)
>>>>>>> 7402d735
    #plot_shot_results(single_shot_path)<|MERGE_RESOLUTION|>--- conflicted
+++ resolved
@@ -433,13 +433,8 @@
 
 
 if __name__ == "__main__":
-<<<<<<< HEAD
-    root_directory = r"D:\pulse_shaping_data\2025-06-13\14-52-56"
-    single_shot_path = r'd:\pulse_shaping_data\2025-06-13\12-22-27'
-=======
     root_directory = r"d:\pulse_shaping_data\2025-06-13\16-08-00"
     single_shot_path = r'D:\pulse_shaping_data\2025-06-13\16-08-00\sweep_55_opt_126_80\shot0'
->>>>>>> 7402d735
 
     # folders_to_process = [
     #     r"C:\Users\apc\Documents\Python Scripts\Cold Control Heavy\data\2025-06-09\16-08-07_low_fluoresce\sweeped_pump_175ns_20_stokes_175ns_0_2_126_80",
@@ -460,10 +455,6 @@
             print("Invalid response")
         
 
-<<<<<<< HEAD
-    calculate_integrals(root_directory)
-=======
     
     #calculate_integrals(root_directory)
->>>>>>> 7402d735
     #plot_shot_results(single_shot_path)